--- conflicted
+++ resolved
@@ -738,21 +738,14 @@
     }
   } else if (params.use_mkldnn(input)) {
 #if AT_MKLDNN_ENABLED()
-<<<<<<< HEAD
     TORCH_CHECK(input.options().type_equal(weight.options())
              || (input.is_mkldnn() && weight.scalar_type() == kFloat),
              "Input type (", input.toString(), ") and weight type (", weight.toString(),
              ") should be the same or input should be a MKLDNN tensor and weight is a dense tensor with float type");
     TORCH_CHECK(!bias.defined() || (input.options().type_equal(bias.options()))
              || (input.is_mkldnn() && bias.scalar_type() == kFloat),
-=======
-    TORCH_CHECK(input.options().type_equal(weight.options()),
-             "Input type (", input.toString(), ") and weight type (", weight.toString(),
-             ") should be the same");
-    TORCH_CHECK(!bias.defined() || (input.options().type_equal(bias.options())),
->>>>>>> 96b11ed6
              "Input type (", input.toString(), ") and bias type (", bias.toString(),
-             ") should be the same");
+             ") should be the same or input should be a MKLDNN tensor and bias is a dense tensor with float type");
     if (!input_is_mkldnn) {
       output = at::mkldnn_convolution(input.contiguous(), weight.contiguous(), bias.defined() ? bias.contiguous() : bias,
                                       params.padding, params.stride, params.dilation, params.groups);
