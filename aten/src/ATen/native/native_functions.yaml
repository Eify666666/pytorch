--- conflicted
+++ resolved
@@ -3005,32 +3005,11 @@
   variants: function
   named_guard: False
 
-<<<<<<< HEAD
 # Functionally the same as addmm, but we give it a different derivative formula
 # that doesn't propagate gradients to non-present entries on sparse.
 - func: _sparse_addmm(Tensor self, Tensor sparse, Tensor dense, *, Scalar beta=1, Scalar alpha=1) -> Tensor
-  named_guard: False
-=======
-- func: s_native_addmm.out(Tensor self, Tensor mat1, Tensor mat2, *, Scalar beta=1, Scalar alpha=1, Tensor(a!) out) -> Tensor(a!)
-  dispatch:
-    CPU: s_addmm_out_sparse_dense_cpu
-    CUDA: s_addmm_out_sparse_dense_cuda
-
-- func: s_native_addmm(Tensor self, Tensor mat1, Tensor mat2, *, Scalar beta=1, Scalar alpha=1) -> Tensor
-  use_c10_dispatcher: True
-  dispatch:
-    CPU: s_addmm_sparse_dense_cpu
-    CUDA: s_addmm_sparse_dense_cuda
-
-- func: s_native_addmm_(Tensor(a!) self, Tensor mat1, Tensor mat2, *, Scalar beta=1, Scalar alpha=1) -> Tensor(a!)
-  use_c10_dispatcher: True
-  dispatch:
-    CPU: s_addmm_sparse_dense_cpu_
-    CUDA: s_addmm_sparse_dense_cuda_
-
-- func: _sparse_addmm(Tensor self, Tensor sparse, Tensor dense, *, Scalar beta=1, Scalar alpha=1) -> Tensor
-  use_c10_dispatcher: True
->>>>>>> 8c13c8cd
+  use_c10_dispatcher: True
+  named_guard: False
 
 - func: addmm.out(Tensor self, Tensor mat1, Tensor mat2, *, Scalar beta=1, Scalar alpha=1, Tensor(a!) out) -> Tensor(a!)
   dispatch:
@@ -5103,29 +5082,6 @@
     CUDA: legacy::cuda::_th_std
   named_guard: False
 
-<<<<<<< HEAD
-=======
-- func: _addmm.out(Tensor self, Tensor mat1, Tensor mat2, *, Scalar beta=1, Scalar alpha=1, Tensor(a!) out) -> Tensor(a!)
-  dispatch:
-    CPU: legacy::cpu::_th_addmm_out
-    CUDA: legacy::cuda::_th_addmm_out
-  named_guard: False
-
-- func: _addmm(Tensor self, Tensor mat1, Tensor mat2, *, Scalar beta=1, Scalar alpha=1) -> Tensor
-  use_c10_dispatcher: True
-  dispatch:
-    CPU: legacy::cpu::_th_addmm
-    CUDA: legacy::cuda::_th_addmm
-  named_guard: False
-
-- func: _addmm_(Tensor(a!) self, Tensor mat1, Tensor mat2, *, Scalar beta=1, Scalar alpha=1) -> Tensor(a!)
-  use_c10_dispatcher: True
-  dispatch:
-    CPU: legacy::cpu::_th_addmm_
-    CUDA: legacy::cuda::_th_addmm_
-  named_guard: False
-
->>>>>>> 8c13c8cd
 - func: _cat(Tensor[] tensors, int dim=0) -> Tensor
   use_c10_dispatcher: True
   dispatch:
