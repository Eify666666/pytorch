--- conflicted
+++ resolved
@@ -261,14 +261,8 @@
   variants: function, method
 
 - func: absolute_(Tensor(a!) self) -> Tensor(a!)
-<<<<<<< HEAD
-  use_c10_dispatcher: full
-  variants: function, method
-  dispatch:
-    CPU, CUDA: abs_
-=======
-  variants: method
->>>>>>> e7b5a236
+  use_c10_dispatcher: full
+  variants: method
 
 - func: absolute.out(Tensor self, *, Tensor(a!) out) -> Tensor(a!)
 
