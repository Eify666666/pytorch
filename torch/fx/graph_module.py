--- conflicted
+++ resolved
@@ -42,21 +42,6 @@
     to the original code. Then it symbolically traces through it to get the
     GraphModule
     """
-<<<<<<< HEAD
-    class Dummy(torch.nn.Module):
-        def __init__(self, root, src):
-            super().__init__()
-            self.root = root
-            gbls: Dict[str, Any] = {
-                'torch': torch
-            }
-            exec_with_source(src, gbls)
-            cls = type(self)
-            cls.forward = gbls['forward']
-
-    from .symbolic_trace import symbolic_trace
-    return symbolic_trace(Dummy(root, src))
-=======
     # We create a dummy class here because symbolic_trace pulls the forward()
     # function off of the class, rather than the instance
     class CodeOnlyModule(torch.nn.Module):
@@ -67,7 +52,6 @@
 
     from .symbolic_trace import symbolic_trace
     return symbolic_trace(CodeOnlyModule(root, src))
->>>>>>> cad49aeb
 
 class GraphModule(torch.nn.Module):
     def __new__(cls: 'Type[GraphModule]', *args, **kwargs):
@@ -97,11 +81,7 @@
     return {result}
 """
         cls = type(self)
-<<<<<<< HEAD
-        cls.forward = gbls['forward']
-=======
         cls.forward = forward_from_src(self.code)
->>>>>>> cad49aeb
 
     def __reduce__(self):
         return (deserialize_graphmodule, (self.root, self.code))
