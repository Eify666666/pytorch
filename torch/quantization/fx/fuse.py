--- conflicted
+++ resolved
@@ -8,12 +8,7 @@
 )
 
 from .pattern_utils import (
-<<<<<<< HEAD
     is_match,
-    register_fusion_pattern,
-=======
-    matches,
->>>>>>> 23d63f9a
     get_fusion_patterns,
 )
 
