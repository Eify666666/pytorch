--- conflicted
+++ resolved
@@ -184,14 +184,9 @@
                 self.qconfig_map[node.name] = get_qconfig(self.modules[node.target])
 
     def _prepare(self, model, qconfig_dict, inplace, is_dynamic_quant):
-<<<<<<< HEAD
-=======
-        assert not inplace, 'inplace prepare is not supported yet'
-        input_root = model
->>>>>>> 7b592491
         if not inplace:
             model = copy.deepcopy(model)
-
+        input_root = model
         self.is_dynamic_quant = is_dynamic_quant
         # TODO: allow user specified patterns
         if self.is_dynamic_quant:
@@ -225,13 +220,8 @@
         def load_arg(a):
             return map_arg(a, lambda node: env[node.name])
 
-<<<<<<< HEAD
         for node in model.graph.nodes:
-            if node.name in observed:
-=======
-        for node in input_graph.nodes:
             if node.name in observed_node_names_set:
->>>>>>> 7b592491
                 continue
 
             get_new_observer_name = get_new_attr_name_with_prefix('activation_post_process_')
@@ -241,15 +231,9 @@
             elif root_node is node:
                 env[node.name] = observed_graph.node_copy(node, load_arg)
 
-<<<<<<< HEAD
-                def insert_observer(node, observer):
-                    observer_name = get_new_observer_name(model.root)
-                    setattr(model.root, observer_name, observer)
-=======
                 def insert_observer(node, observer, device):
                     observer_name = get_new_observer_name(input_root)
                     setattr(input_root, observer_name, observer)
->>>>>>> 7b592491
                     self.activation_post_process_map[node.name] = observer
                     env[node.name] = observed_graph.create_node('call_module', observer_name, (load_arg(node),), {})
                     observed_node_names_set.add(node.name)
@@ -287,21 +271,6 @@
             else:
                 env[node.name] = observed_graph.node_copy(node, load_arg)
 
-<<<<<<< HEAD
-            if node.name not in observed and node.name in quants:
-                observer_name = get_new_observer_name(model.root)
-                _, qconfig, is_weight = quants[node.name]
-                if qconfig is not None:
-                    self.activation_post_process_map[node.name] = qconfig.weight() if is_weight else qconfig.activation()
-                    setattr(model.root, observer_name, self.activation_post_process_map[node.name])
-                    env[node.name] = observed_graph.create_node('call_module', observer_name, (load_arg(node),), {})
-                    observed.add(node.name)
-        observed_graph.output(load_arg(model.graph.result))
-
-        model.__init__(model.root, observed_graph)
-        self.save_state(model)
-        return model
-=======
             if node.name not in observed_node_names_set and node.name in quants:
                 observer_name = get_new_observer_name(input_root)
                 _, qconfig, is_weight = quants[node.name]
@@ -318,10 +287,9 @@
                     observed_node_names_set.add(node.name)
         observed_graph.output(load_arg(input_graph.result))
 
-        observed_module = GraphModule(input_root, observed_graph)
-        self.save_state(observed_module)
-        return observed_module
->>>>>>> 7b592491
+        model.__init__(input_root, observed_graph)
+        self.save_state(model)
+        return model
 
     def save_state(self, observed):
         observed._activation_post_process_map = self.activation_post_process_map
@@ -378,16 +346,8 @@
             self._run_weight_observers(model)
 
         # move to cpu since we only have quantized cpu kernels
-<<<<<<< HEAD
         model.eval().cpu()
         self.modules = dict(model.root.named_modules())
-=======
-        observed.eval().cpu()
-        observed_root = observed
-        observed_graph = observed.graph
-        if not inplace:
-            observed_root = copy.deepcopy(observed_root)
->>>>>>> 7b592491
 
         print('model.graph:', model.graph.nodes)
         matches = self._find_matches(model.graph, self.modules, self.patterns)
