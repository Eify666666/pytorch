#include <test/cpp/tensorexpr/test_base.h>
#include <torch/csrc/jit/codegen/fuser/interface.h>
#include <torch/csrc/jit/ir/ir.h>
#include <torch/csrc/jit/ir/irparser.h>
#include <torch/csrc/jit/passes/tensorexpr_fuser.h>
#include <torch/csrc/jit/tensorexpr/mem_arena.h>
#include <torch/csrc/jit/testing/file_check.h>
#include <sstream>

namespace torch {
namespace jit {

using namespace torch::jit::tensorexpr;

struct WithCPUFuser {
  WithCPUFuser(bool val = true) : cpuFuserEnabled(canFuseOnCPU()) {
    overrideCanFuseOnCPU(val);
  }

  ~WithCPUFuser() {
    overrideCanFuseOnCPU(cpuFuserEnabled);
  }

  bool cpuFuserEnabled;
};

void testFuserPass_1() {
  WithCPUFuser cf;
  KernelScope kernel_scope;
  const auto graph_string = R"IR(
    graph(%0 : Float(128:1, device=cpu),
          %1 : Float(128:1, device=cpu)):
      %12 : int = prim::Constant[value=1]()
      %2.1 : Float(128:1, device=cpu) = aten::mul(%0, %1)
      %2 : Float(128:1, device=cpu) = aten::mul(%2.1, %1)
      %3 : Float(128:1, device=cpu) = aten::add_(%2, %1, %12)
      %4 : Float(128:1, device=cpu) = aten::mul(%2, %1)
      %5 : Float(128:1, device=cpu) = aten::add(%2, %4, %12)
      return (%5))IR";
  auto g = std::make_shared<Graph>();
  torch::jit::parseIR(graph_string, g.get());

  g->lint();
  FuseTensorExprs(g);

  // We should not be able to fuse across the in-place operation here.
  testing::FileCheck()
      .check("prim::TensorExprGroup_")
      ->check("aten::add_")
      ->check("prim::TensorExprGroup_")
      ->run(*g);
}

void testFuserPass_2() {
  WithCPUFuser cf;
  KernelScope kernel_scope;
  const auto graph_string = R"IR(
    graph(%0 : Float(128:1, device=cpu),
          %1 : Float(128:1, device=cpu)):
      %12 : int = prim::Constant[value=1]()
      %a : Float(128:1, device=cpu) = aten::mul(%0, %1)
      %b : Float(128:1, device=cpu) = aten::add(%0, %1, %12)
      %c : Float(128:1, device=cpu) = aten::add_(%b, %1, %12)
      %d : Float(128:1, device=cpu) = aten::mul(%c, %a)
      return (%d))IR";
  auto g = std::make_shared<Graph>();
  torch::jit::parseIR(graph_string, g.get());

  g->lint();
  FuseTensorExprs(g);

  // We should not be able to fuse across the in-place operation here.
  testing::FileCheck()
      .check("aten::add_")
      ->check("prim::TensorExprGroup_0")
      ->run(*g);
}

void testFuserPass_3() {
  WithCPUFuser cf;
  KernelScope kernel_scope;
  const auto graph_string = R"IR(
    graph(%x : Float(128:1, device=cpu),
          %y : Float(128:1, device=cpu)):
      %r : Float(128:1, device=cpu) = aten::mul(%x, %y)
      return (%r))IR";
  {
    auto g = std::make_shared<Graph>();
    torch::jit::parseIR(graph_string, g.get());

    g->lint();
    FuseTensorExprs(g, /* min_group_size= */ 2);

    // We should not create a fusion group since its size would be too small
    testing::FileCheck().check_not("prim::TensorExprGroup")->run(*g);
  }
  {
    auto g = std::make_shared<Graph>();
    torch::jit::parseIR(graph_string, g.get());

    g->lint();
    FuseTensorExprs(g, /* min_group_size= */ 1);

    // We should create a fusion group since its size is above the threshold
    testing::FileCheck().check("prim::TensorExprGroup")->run(*g);
  }
}

void testFuserPass_0DimInput() {
  KernelScope kernel_scope;
  const auto graph_string = R"IR(
    graph(%x : Float(device=cuda),
          %y : Float(device=cuda)):
      %one : int = prim::Constant[value=1]()
      %a : Float(device=cuda) = aten::mul(%x, %y)
      %b : Float(device=cuda) = aten::add(%x, %a, %one)
      return (%b))IR";
  auto g = std::make_shared<Graph>();
  torch::jit::parseIR(graph_string, g.get());

  g->lint();
  FuseTensorExprs(g);

  // We should not fuse 0-dim tensors
  testing::FileCheck().check_not("prim::TensorExprGroup")->run(*g);
}

<<<<<<< HEAD
void testFuserPass_MergeGroups() {
  WithCPUFuser cf;
  KernelScope kernel_scope;
  const auto graph_string = R"IR(
    graph(%a : Float(128:1, device=cpu),
          %b : Float(128:1, device=cpu),
          %c : Float(128:1, device=cpu),
          %d : Float(128:1, device=cpu)):
      %x : Float(128:1, device=cpu) = aten::mul(%a, %b)
      %y : Float(128:1, device=cpu) = aten::mul(%c, %d)
      return (%x, %y))IR";
=======
void testFuserPass_UnfusibleDevice() {
  WithCPUFuser cf(false);
  KernelScope kernel_scope;
  const auto graph_string = R"IR(
    graph(%x : Float(10:1, device=cpu),
          %y : Float(10:1, device=cpu)):
      %a : Float(10:1, device=cpu) = aten::mul(%x, %y)
      return (%a))IR";
>>>>>>> 6474057c
  auto g = std::make_shared<Graph>();
  torch::jit::parseIR(graph_string, g.get());

  g->lint();
  FuseTensorExprs(g, /* min_group_size= */ 1);

<<<<<<< HEAD
  // The %x and %y computations are completely independent and yet we should put
  // them into a single fusion group rather than having two separate ones.
  testing::FileCheck()
      .check("= prim::TensorExprGroup_")
      ->check_not("= prim::TensorExprGroup_")
      ->run(*g);
}

=======
  // Test that we're not starting fusion groups from nodes with unfusible device
  testing::FileCheck().check_not("prim::TensorExprGroup")->run(*g);
}

void testFuserPass_UnknownShapes() {
  WithCPUFuser cf;
  KernelScope kernel_scope;
  const auto graph_string = R"IR(
    graph(%x : Tensor,
          %y : Tensor):
      %a : Tensor = aten::mul(%x, %y)
      %b : Tensor = aten::mul(%x, %a)
      return (%a))IR";
  auto g = std::make_shared<Graph>();
  torch::jit::parseIR(graph_string, g.get());

  g->lint();
  FuseTensorExprs(g);

  // Test that we're not generating fusion groups when shapes are not known
  testing::FileCheck().check_not("prim::TensorExprGroup")->run(*g);
}
>>>>>>> 6474057c
} // namespace jit
} // namespace torch<|MERGE_RESOLUTION|>--- conflicted
+++ resolved
@@ -125,19 +125,6 @@
   testing::FileCheck().check_not("prim::TensorExprGroup")->run(*g);
 }
 
-<<<<<<< HEAD
-void testFuserPass_MergeGroups() {
-  WithCPUFuser cf;
-  KernelScope kernel_scope;
-  const auto graph_string = R"IR(
-    graph(%a : Float(128:1, device=cpu),
-          %b : Float(128:1, device=cpu),
-          %c : Float(128:1, device=cpu),
-          %d : Float(128:1, device=cpu)):
-      %x : Float(128:1, device=cpu) = aten::mul(%a, %b)
-      %y : Float(128:1, device=cpu) = aten::mul(%c, %d)
-      return (%x, %y))IR";
-=======
 void testFuserPass_UnfusibleDevice() {
   WithCPUFuser cf(false);
   KernelScope kernel_scope;
@@ -146,23 +133,12 @@
           %y : Float(10:1, device=cpu)):
       %a : Float(10:1, device=cpu) = aten::mul(%x, %y)
       return (%a))IR";
->>>>>>> 6474057c
   auto g = std::make_shared<Graph>();
   torch::jit::parseIR(graph_string, g.get());
 
   g->lint();
   FuseTensorExprs(g, /* min_group_size= */ 1);
 
-<<<<<<< HEAD
-  // The %x and %y computations are completely independent and yet we should put
-  // them into a single fusion group rather than having two separate ones.
-  testing::FileCheck()
-      .check("= prim::TensorExprGroup_")
-      ->check_not("= prim::TensorExprGroup_")
-      ->run(*g);
-}
-
-=======
   // Test that we're not starting fusion groups from nodes with unfusible device
   testing::FileCheck().check_not("prim::TensorExprGroup")->run(*g);
 }
@@ -185,6 +161,31 @@
   // Test that we're not generating fusion groups when shapes are not known
   testing::FileCheck().check_not("prim::TensorExprGroup")->run(*g);
 }
->>>>>>> 6474057c
+
+void testFuserPass_MergeGroups() {
+  WithCPUFuser cf;
+  KernelScope kernel_scope;
+  const auto graph_string = R"IR(
+    graph(%a : Float(128:1, device=cpu),
+          %b : Float(128:1, device=cpu),
+          %c : Float(128:1, device=cpu),
+          %d : Float(128:1, device=cpu)):
+      %x : Float(128:1, device=cpu) = aten::mul(%a, %b)
+      %y : Float(128:1, device=cpu) = aten::mul(%c, %d)
+      return (%x, %y))IR";
+  auto g = std::make_shared<Graph>();
+  torch::jit::parseIR(graph_string, g.get());
+
+  g->lint();
+  FuseTensorExprs(g, /* min_group_size= */ 1);
+
+  // The %x and %y computations are completely independent and yet we should put
+  // them into a single fusion group rather than having two separate ones.
+  testing::FileCheck()
+      .check("= prim::TensorExprGroup_")
+      ->check_not("= prim::TensorExprGroup_")
+      ->run(*g);
+}
+
 } // namespace jit
 } // namespace torch